// SPDX-License-Identifier: MIT

pragma solidity 0.8.17;

import "@openzeppelin/contracts-upgradeable/access/OwnableUpgradeable.sol";
import "@openzeppelin/contracts-upgradeable/proxy/utils/Initializable.sol";
import "@openzeppelin/contracts-upgradeable/security/ReentrancyGuardUpgradeable.sol";
import "@openzeppelin/contracts-upgradeable/security/PausableUpgradeable.sol";
import "./governor/GovernorProposals.sol";
import "./interfaces/IService.sol";
import "./interfaces/IPool.sol";
import "./interfaces/IToken.sol";
import "./interfaces/ITGE.sol";
import "./interfaces/registry/IRecordsRegistry.sol";
import "./libraries/ExceptionsLibrary.sol";

/// @dev These contracts are instances of on-chain implementations of user companies. The shareholders of the companies work with them, their addresses are used in the Registry contract as tags that allow obtaining additional legal information (before the purchase of the company by the client). They store legal data (after the purchase of the company by the client). Among other things, the contract is also the owner of the Token and TGE contracts.
/// @dev There can be an unlimited number of such contracts, including for one company owner. The contract can be in three states: 1) the company was created by the administrator, a record of it is stored in the Registry, but the contract has not yet been deployed and does not have an owner (buyer) 2) the contract is deployed, the company has an owner, but there is not yet a successful (softcap primary TGE), in this state its owner has the exclusive right to recreate the TGE in case of their failure (only one TGE can be launched at the same time) 3) the primary TGE ended successfully, softcap is assembled - the company has received the status of DAO.    The owner no longer has any exclusive rights, all the actions of the company are carried out through the creation and execution of propousals after voting. In this status, the contract is also a treasury - it stores the company's values in the form of ETH and/or ERC20 tokens.
contract Pool is
    Initializable,
    OwnableUpgradeable,
    ReentrancyGuardUpgradeable,
    PausableUpgradeable,
    GovernorProposals,
    IPool
{
    /// @dev The company's trade mark, label, brand name. It also acts as the Name of all the Governance tokens created for this pool.
    string public trademark;

    /// @dev When a buyer acquires a company, its record disappears from the Registry contract, but before that, the company's legal data is copied to this variable.
    IRegistry.CompanyInfo public companyInfo;

    /// @dev A list of tokens belonging to this pool. There can be only one valid Governance token and only one Preference token.
    mapping(IToken.TokenType => address) public tokens;

    /// @dev last proposal id for address. This method returns the proposal Id for the last proposal created by the specified address. 
    mapping(address => uint256) public lastProposalIdForAddress;

    // EVENTS

    /**
     * @dev Special event that is released when the receive method is used. Thus, it is possible to make the receipt of ETH by the contract more noticeable.
     * @param amount Amount of received ETH
     */
    event Received(uint256 amount);

    // MODIFIER
    /// @dev Is executed when the main contract is applied. It is used to transfer control of Registry and deployable user contracts for the final configuration of the company.
    modifier onlyService() {
        require(msg.sender == address(service), ExceptionsLibrary.NOT_SERVICE);
        _;
    }

    modifier onlyServiceAdmin() {
        require(
            service.hasRole(service.ADMIN_ROLE(), msg.sender),
            ExceptionsLibrary.NOT_SERVICE_OWNER
        );
        _;
    }

    modifier onlyPool() {
        require(msg.sender == address(this), ExceptionsLibrary.NOT_POOL);
        _;
    }

    modifier onlyExecutor(uint256 proposalId) {
        if (
            proposals[proposalId].meta.proposalType ==
            IRecordsRegistry.EventType.Transfer
        ) {
            require(
                service.hasRole(service.EXECUTOR_ROLE(), msg.sender),
                ExceptionsLibrary.INVALID_USER
            );
        }
        _;
    }
    
    modifier onlyState(PoolState state_) {
        require(state() == state_, ExceptionsLibrary.WRONG_POOL_STATE);
        _;
    }
    // INITIALIZER AND CONFIGURATOR

    /// @custom:oz-upgrades-unsafe-allow constructor
    constructor() {
        _disableInitializers();
    }

    /**
     * @dev Initialization of a new pool and placement of user settings and data (including legal ones) in it
     * @param companyInfo_ Company info
     * @param owner_ Pool owner
     * @param trademark_ Trademark
     * @param governanceSettings_ GovernanceSettings_
     */
    function initialize(
        address owner_,
        string memory trademark_,
        NewGovernanceSettings memory governanceSettings_,
        IRegistry.CompanyInfo memory companyInfo_
    ) external initializer {
        __Ownable_init();
        __Pausable_init();
        __ReentrancyGuard_init();
        __GovernorProposals_init(IService(msg.sender));

        _transferOwnership(owner_);
        trademark = trademark_;
        _setGovernanceSettings(governanceSettings_);
        companyInfo = companyInfo_;
    }

    // RECEIVE
    /// @dev Method for receiving an Ethereum contract that issues an event.
    receive() external payable {
        emit Received(msg.value);
    }

    // PUBLIC FUNCTIONS

    /**
<<<<<<< HEAD
     * @dev Create token and primary TGE
     * @param tokenCap Pool token cap
     * @param tokenSymbol Pool token symbol
     * @param tgeInfo TGE parameters
     * @param metadataURI Metadata URI
     */
    function createPrimaryTGE(
        uint256 tokenCap,
        string memory tokenSymbol,
        ITGE.TGEInfo memory tgeInfo,
        string memory metadataURI
    ) external override onlyOwner onlyState(PoolState.Pool) nonReentrant whenNotPaused {

        service.createPrimaryTGE(tokenCap, tokenSymbol, tgeInfo, metadataURI);

    }
    /**
     * @dev Cast proposal vote
=======
     * @dev With this method, the owner of the Governance token of the pool can vote for one of the active propo-nodes, specifying its number and the value of the vote (for or against). One user can vote only once for one proposal with all the available balance that is in delegation at once.
>>>>>>> 3b17aa0b
     * @param proposalId Pool proposal ID
     * @param support Against or for
     */
    function castVote(uint256 proposalId, bool support)
        external
        nonReentrant
        whenNotPaused
    {
        _castVote(proposalId, support);
    }

    // RESTRICTED PUBLIC FUNCTIONS

    /**
     * @dev Adding a new entry about the deployed token contract to the list of tokens related to the pool.
     * @param token_ Token address
     * @param tokenType_ Token type
     */
    function setToken(address token_, IToken.TokenType tokenType_)
        external
        onlyService
    {
        require(token_ != address(0), ExceptionsLibrary.ADDRESS_ZERO);

        tokens[tokenType_] = token_;
    }

    /**
     * @dev Execute proposal
     * @param proposalId Proposal ID
     */
    function executeProposal(uint256 proposalId)
        external
        whenNotPaused
        onlyExecutor(proposalId)
    {
        _executeProposal(proposalId, service);
    }

    /**
     * @dev Cancel proposal, callable only by Service
     * @param proposalId Proposal ID
     */
    function cancelProposal(uint256 proposalId) external onlyService {
        _cancelProposal(proposalId);
    }

    /**
     * @dev Pause pool and corresponding TGEs and Tokens
     */
    function pause() public onlyServiceAdmin {
        _pause();
    }

    /**
     * @dev Unpause pool and corresponding TGEs and Tokens
     */
    function unpause() public onlyServiceAdmin {
        _unpause();
    }

    // PUBLIC VIEW FUNCTIONS

    /**
     * @dev Getter showing whether this company has received the status of a DAO as a result of the successful completion of the primary TGE (that is, launched by the owner of the company and with the creation of a new Governance token). After receiving the true status, it is not transferred back. This getter is responsible for the basic logic of starting a contract as managed by token holders.
     * @return Is any governance TGE successful
     */
    function isDAO() public view returns (bool) {
        return
            IToken(tokens[IToken.TokenType.Governance])
                .isPrimaryTGESuccessful();
    }
    
    /**
     * @dev Returns Pool's state.
     * @return PoolState
     */
    function state() public view returns (PoolState) {
        // Check if Pool is paused
        if (paused()) {
            // Return Paused state if true
            return PoolState.Paused;
        }
        // Check if  Pool is Dao
        if (isDAO()) {
            // Return Dao state if true
            return PoolState.Dao;
        }
        // Check if Pool has Governance Tokens
        if (tokens[IToken.TokenType.Governance] != address(0)) {
            // Return PoolwithToken state if true
            return PoolState.PoolwithToken;
        }
        // Default PoolState
        return PoolState.Pool;
    }
    /**
     * @dev Return pool owner
     * @return Owner address
     */
    function owner()
        public
        view
        override(IPool, OwnableUpgradeable)
        returns (address)
    {
        return super.owner();
    }
    /// @dev This getter is needed in order to return a Token contract address depending on the type of token requested (Governance or Preference).
    function getToken(IToken.TokenType tokenType)
        external
        view
        returns (IToken)
    {
        return IToken(tokens[tokenType]);
    }

    // INTERNAL FUNCTIONS

    function _afterProposalCreated(uint256 proposalId) internal override {
        service.addProposal(proposalId);
    }

    /**
     * @dev Function that gets amount of votes for given account
     * @param account Account's address
     * @return Amount of votes
     */
    function _getCurrentVotes(address account)
        internal
        view
        override
        returns (uint256)
    {
        return IToken(tokens[IToken.TokenType.Governance]).getVotes(account);
    }

    /**
     * @dev This getter returns the maximum number of votes distributed among the holders of the Governance token of the pool, which is equal to the sum of the balances of all addresses, except TGE, holding tokens in vesting, where they cannot have voting power. The getter's answer is valid for the current block.
     * @return Amount of votes
     */
    function _getCurrentTotalVotes() internal view override returns (uint256) {
        IToken token = IToken(tokens[IToken.TokenType.Governance]);
        return token.totalSupply() - token.getTotalTGEVestedTokens();
    }

    /**
     * @dev Function that gets amount of votes for given account at given block
     * @param account Account's address
     * @param blockNumber Block number
     * @return Account's votes at given block
     */
    function _getPastVotes(address account, uint256 blockNumber)
        internal
        view
        override
        returns (uint256)
    {
        return
            IToken(tokens[IToken.TokenType.Governance]).getPastVotes(
                account,
                blockNumber
            );
    }

    /**
     * @dev Return pool paused status
     * @return Is pool paused
     */
    function paused()
        public
        view
        override(IPool, PausableUpgradeable)
        returns (bool)
    {
        // Pausable
        return super.paused();
    }

    /**
     * @dev This function stores the proposal id for the last proposal created by the proposer address.
     * @param proposer Proposer's address
     * @param proposalId Proposal id
     */
    function _setLastProposalIdForAddress(address proposer, uint256 proposalId) internal override {
        lastProposalIdForAddress[proposer] = proposalId;
    }
}<|MERGE_RESOLUTION|>--- conflicted
+++ resolved
@@ -121,7 +121,6 @@
     // PUBLIC FUNCTIONS
 
     /**
-<<<<<<< HEAD
      * @dev Create token and primary TGE
      * @param tokenCap Pool token cap
      * @param tokenSymbol Pool token symbol
@@ -140,9 +139,7 @@
     }
     /**
      * @dev Cast proposal vote
-=======
      * @dev With this method, the owner of the Governance token of the pool can vote for one of the active propo-nodes, specifying its number and the value of the vote (for or against). One user can vote only once for one proposal with all the available balance that is in delegation at once.
->>>>>>> 3b17aa0b
      * @param proposalId Pool proposal ID
      * @param support Against or for
      */
